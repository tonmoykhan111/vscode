/*---------------------------------------------------------------------------------------------
 *  Copyright (c) Microsoft Corporation. All rights reserved.
 *  Licensed under the MIT License. See License.txt in the project root for license information.
 *--------------------------------------------------------------------------------------------*/

import { FileAccess } from 'vs/base/common/network';
<<<<<<< HEAD
import * as path from 'vs/base/common/path';
import { isESM } from 'vs/base/common/amd';
import type * as lp from 'vs/base/node/languagePacks';
=======
import { join } from 'vs/base/common/path';
import type { INLSConfiguration } from 'vs/nls';
import { resolveNLSConfiguration } from 'vs/base/node/nls';
import { Promises } from 'vs/base/node/pfs';
>>>>>>> af5cf640
import product from 'vs/platform/product/common/product';

const nlsMetadataPath = join(FileAccess.asFileUri('').fsPath);
const defaultMessagesFile = join(nlsMetadataPath, 'nls.messages.json');
const nlsConfigurationCache = new Map<string, Promise<INLSConfiguration>>();

export async function getNLSConfiguration(language: string, userDataPath: string): Promise<INLSConfiguration> {
	if (!product.commit || !(await Promises.exists(defaultMessagesFile))) {
		return {
			userLocale: 'en',
			osLocale: 'en',
			resolvedLanguage: 'en',
			defaultMessagesFile,

<<<<<<< HEAD
export function getNLSConfiguration(language: string, userDataPath: string): Promise<lp.NLSConfiguration> {
	return exists(metaData).then((fileExists) => {
		if (!fileExists || !product.commit) {
			// console.log(`==> MetaData or commit unknown. Using default language.`);
			// The OS Locale on the remote side really doesn't matter, so we return the default locale
			return Promise.resolve({ locale: 'en', osLocale: 'en', availableLanguages: {} });
		}
		const key = `${language}||${userDataPath}`;
		let result = _cache.get(key);
		if (!result) {
			const { getNLSConfiguration } = <typeof import('vs/base/node/languagePacks')>require(`../../base/node/languagePacks.${isESM ? 'esm' : 'cjs'}}}`);

			// The OS Locale on the remote side really doesn't matter, so we pass in the same language
			result = getNLSConfiguration(product.commit, userDataPath, metaData, language, language).then(value => {
				if (InternalNLSConfiguration.is(value)) {
					value._languagePackSupport = true;
				}
				return value;
			});
			_cache.set(key, result);
		}
		return result;
	});
}
=======
			// NLS: below 2 are a relic from old times only used by vscode-nls and deprecated
			locale: 'en',
			availableLanguages: {}
		};
	}
>>>>>>> af5cf640

	const cacheKey = `${language}||${userDataPath}`;
	let result = nlsConfigurationCache.get(cacheKey);
	if (!result) {
		result = resolveNLSConfiguration({ userLocale: language, osLocale: language, commit: product.commit, userDataPath, nlsMetadataPath });
		nlsConfigurationCache.set(cacheKey, result);
	}

	return result;
}<|MERGE_RESOLUTION|>--- conflicted
+++ resolved
@@ -4,16 +4,10 @@
  *--------------------------------------------------------------------------------------------*/
 
 import { FileAccess } from 'vs/base/common/network';
-<<<<<<< HEAD
-import * as path from 'vs/base/common/path';
-import { isESM } from 'vs/base/common/amd';
-import type * as lp from 'vs/base/node/languagePacks';
-=======
 import { join } from 'vs/base/common/path';
 import type { INLSConfiguration } from 'vs/nls';
-import { resolveNLSConfiguration } from 'vs/base/node/nls';
+import type { resolveNLSConfiguration } from 'vs/base/node/nls';
 import { Promises } from 'vs/base/node/pfs';
->>>>>>> af5cf640
 import product from 'vs/platform/product/common/product';
 
 const nlsMetadataPath = join(FileAccess.asFileUri('').fsPath);
@@ -28,38 +22,11 @@
 			resolvedLanguage: 'en',
 			defaultMessagesFile,
 
-<<<<<<< HEAD
-export function getNLSConfiguration(language: string, userDataPath: string): Promise<lp.NLSConfiguration> {
-	return exists(metaData).then((fileExists) => {
-		if (!fileExists || !product.commit) {
-			// console.log(`==> MetaData or commit unknown. Using default language.`);
-			// The OS Locale on the remote side really doesn't matter, so we return the default locale
-			return Promise.resolve({ locale: 'en', osLocale: 'en', availableLanguages: {} });
-		}
-		const key = `${language}||${userDataPath}`;
-		let result = _cache.get(key);
-		if (!result) {
-			const { getNLSConfiguration } = <typeof import('vs/base/node/languagePacks')>require(`../../base/node/languagePacks.${isESM ? 'esm' : 'cjs'}}}`);
-
-			// The OS Locale on the remote side really doesn't matter, so we pass in the same language
-			result = getNLSConfiguration(product.commit, userDataPath, metaData, language, language).then(value => {
-				if (InternalNLSConfiguration.is(value)) {
-					value._languagePackSupport = true;
-				}
-				return value;
-			});
-			_cache.set(key, result);
-		}
-		return result;
-	});
-}
-=======
 			// NLS: below 2 are a relic from old times only used by vscode-nls and deprecated
 			locale: 'en',
 			availableLanguages: {}
 		};
 	}
->>>>>>> af5cf640
 
 	const cacheKey = `${language}||${userDataPath}`;
 	let result = nlsConfigurationCache.get(cacheKey);
