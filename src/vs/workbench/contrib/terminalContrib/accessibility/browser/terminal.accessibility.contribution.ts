/*---------------------------------------------------------------------------------------------
 *  Copyright (c) Microsoft Corporation. All rights reserved.
 *  Licensed under the MIT License. See License.txt in the project root for license information.
 *--------------------------------------------------------------------------------------------*/

import { KeyCode, KeyMod } from 'vs/base/common/keyCodes';
import { Event } from 'vs/base/common/event';
import { Disposable, DisposableStore } from 'vs/base/common/lifecycle';
import { IModelService } from 'vs/editor/common/services/model';
import { localize } from 'vs/nls';
import { CONTEXT_ACCESSIBILITY_MODE_ENABLED } from 'vs/platform/accessibility/common/accessibility';
import { Action2, registerAction2 } from 'vs/platform/actions/common/actions';
import { IConfigurationService } from 'vs/platform/configuration/common/configuration';
import { ContextKeyExpr, IContextKeyService } from 'vs/platform/contextkey/common/contextkey';
import { IInstantiationService, ServicesAccessor } from 'vs/platform/instantiation/common/instantiation';
import { KeybindingWeight } from 'vs/platform/keybinding/common/keybindingsRegistry';
import { ITerminalCommand, TerminalCapability } from 'vs/platform/terminal/common/capabilities/capabilities';
import { ICurrentPartialCommand } from 'vs/platform/terminal/common/capabilities/commandDetectionCapability';
import { TerminalSettingId, terminalTabFocusModeContextKey } from 'vs/platform/terminal/common/terminal';
import { AccessibilityVerbositySettingId } from 'vs/workbench/contrib/accessibility/browser/accessibilityConfiguration';
import { AccessibleViewType, IAccessibleContentProvider, IAccessibleViewOptions, IAccessibleViewService, IAccessibleViewSymbol } from 'vs/workbench/contrib/accessibility/browser/accessibleView';
import { AccessibilityHelpAction, AccessibleViewAction } from 'vs/workbench/contrib/accessibility/browser/accessibleViewActions';
import { ITerminalContribution, ITerminalInstance, ITerminalService, IXtermTerminal } from 'vs/workbench/contrib/terminal/browser/terminal';
import { registerTerminalAction } from 'vs/workbench/contrib/terminal/browser/terminalActions';
import { registerTerminalContribution } from 'vs/workbench/contrib/terminal/browser/terminalExtensions';
import { TerminalWidgetManager } from 'vs/workbench/contrib/terminal/browser/widgets/widgetManager';
import { ITerminalProcessManager, TerminalCommandId } from 'vs/workbench/contrib/terminal/common/terminal';
import { TerminalContextKeys } from 'vs/workbench/contrib/terminal/common/terminalContextKey';
import { BufferContentTracker } from 'vs/workbench/contrib/terminalContrib/accessibility/browser/bufferContentTracker';
import { TerminalAccessibleContentProvider } from 'vs/workbench/contrib/terminalContrib/accessibility/browser/terminalAccessibilityHelp';
import { TextAreaSyncAddon } from 'vs/workbench/contrib/terminalContrib/accessibility/browser/textAreaSyncAddon';
import type { Terminal } from 'xterm';
import { IWorkbenchContributionsRegistry, Extensions as WorkbenchExtensions } from 'vs/workbench/common/contributions';
import { LifecyclePhase } from 'vs/workbench/services/lifecycle/common/lifecycle';
import { Registry } from 'vs/platform/registry/common/platform';

const workbenchRegistry = Registry.as<IWorkbenchContributionsRegistry>(WorkbenchExtensions.Workbench);

class TextAreaSyncContribution extends DisposableStore implements ITerminalContribution {
	static readonly ID = 'terminal.textAreaSync';
	static get(instance: ITerminalInstance): TextAreaSyncContribution | null {
		return instance.getContribution<TextAreaSyncContribution>(TextAreaSyncContribution.ID);
	}
	constructor(
		private readonly _instance: ITerminalInstance,
		processManager: ITerminalProcessManager,
		widgetManager: TerminalWidgetManager,
		@IInstantiationService private readonly _instantiationService: IInstantiationService
	) {
		super();
	}
	xtermReady(xterm: IXtermTerminal & { raw: Terminal }): void {
		const addon = this._instantiationService.createInstance(TextAreaSyncAddon, this._instance.capabilities);
		xterm.raw.loadAddon(addon);
		addon.activate(xterm.raw);
	}
}
registerTerminalContribution(TextAreaSyncContribution.ID, TextAreaSyncContribution);


export class TerminalAccessibleBufferProvider extends DisposableStore implements IAccessibleContentProvider {
	static ID: 'terminal';
	onClose() {
		this._instance.focus();
	}
	options: IAccessibleViewOptions = { type: AccessibleViewType.View };
	verbositySettingKey = AccessibilityVerbositySettingId.Terminal;
	private _bufferTracker: BufferContentTracker;

	constructor(
		private readonly _instance: Pick<ITerminalInstance, 'onDidRunText' | 'focus' | 'shellType' | 'capabilities' | 'onDidRequestFocus' | 'resource'>,
		private readonly _xterm: Pick<IXtermTerminal, 'shellIntegration' | 'getFont'> & { raw: Terminal },
		@IInstantiationService _instantiationService: IInstantiationService,
		@IModelService _modelService: IModelService,
		@IConfigurationService _configurationService: IConfigurationService,
		@IContextKeyService _contextKeyService: IContextKeyService,
		@ITerminalService _terminalService: ITerminalService,
		@IConfigurationService configurationService: IConfigurationService,
		@IAccessibleViewService private readonly _accessibleViewService: IAccessibleViewService
	) {
		super();
		this._bufferTracker = _instantiationService.createInstance(BufferContentTracker, _xterm);
		this.add(_instance.onDidRunText(() => {
			const focusAfterRun = configurationService.getValue(TerminalSettingId.FocusAfterRun);
			if (focusAfterRun === 'terminal') {
				_instance.focus(true);
			} else if (focusAfterRun === 'accessible-buffer') {
				_accessibleViewService.show(this);
			}
		}));
	}
	registerListeners(): void {
		this._xterm.raw.onWriteParsed(async () => {
			if (this._xterm.raw.buffer.active.baseY === 0) {
				this.provideContent();
				this._accessibleViewService.show(this);
			}
		});
		const onRequestUpdateEditor = Event.latch(this._xterm.raw.onScroll);
		this.add(onRequestUpdateEditor(() => this._accessibleViewService.show(this)));
	}

	provideContent(): string {
		this._bufferTracker.update();
		return this._bufferTracker.lines.join('\n');
	}

	getSymbols(): IAccessibleViewSymbol[] {
		const commands = this._getCommandsWithEditorLine();
		const symbols: IAccessibleViewSymbol[] = [];
		for (const command of commands ?? []) {
			const label = command.command.command;
			if (label) {
				symbols.push({
					label,
					lineNumber: command.lineNumber
				});
			}
		}
		return symbols;
	}

	private _getCommandsWithEditorLine(): ICommandWithEditorLine[] | undefined {
		const capability = this._instance.capabilities.get(TerminalCapability.CommandDetection);
		const commands = capability?.commands;
		const currentCommand = capability?.currentCommand;
		if (!commands?.length) {
			return;
		}
		const result: ICommandWithEditorLine[] = [];
		for (const command of commands) {
			const lineNumber = this._getEditorLineForCommand(command);
			if (!lineNumber) {
				continue;
			}
			result.push({ command, lineNumber });
		}
		if (currentCommand) {
			const lineNumber = this._getEditorLineForCommand(currentCommand);
			if (!!lineNumber) {
				result.push({ command: currentCommand, lineNumber });
			}
		}
		return result;
	}
	private _getEditorLineForCommand(command: ITerminalCommand | ICurrentPartialCommand): number | undefined {
		let line: number | undefined;
		if ('marker' in command) {
			line = command.marker?.line;
		} else if ('commandStartMarker' in command) {
			line = command.commandStartMarker?.line;
		}
		if (line === undefined || line < 0) {
			return;
		}
		line = this._bufferTracker.bufferToEditorLineMapping.get(line);
		if (line === undefined) {
			return;
		}
		return line + 1;
	}
}
interface ICommandWithEditorLine { command: ITerminalCommand | ICurrentPartialCommand; lineNumber: number }

export class TerminalAccessibleViewContribution extends Disposable {
	static ID: 'terminalAccessibleViewContribution';
	constructor() {
		super();
		this._register(AccessibleViewAction.addImplementation(90, 'terminal', async accessor => {
			const accessibleViewService = accessor.get(IAccessibleViewService);
			const instantiationService = accessor.get(IInstantiationService);
			const terminalService = accessor.get(ITerminalService);
			const terminal = await terminalService.getActiveOrCreateInstance();
			if (!terminal?.xterm) {
				return;
			}
			accessibleViewService.show(instantiationService.createInstance(TerminalAccessibleBufferProvider, terminal, terminal.xterm));
		}, TerminalContextKeys.focus));
	}
}
workbenchRegistry.registerWorkbenchContribution(TerminalAccessibleViewContribution, LifecyclePhase.Eventually);

export class TerminalAccessibilityHelpContribution extends Disposable {
	static ID: 'terminalAccessibilityHelpContribution';
	constructor() {
		super();

		this._register(AccessibilityHelpAction.addImplementation(105, 'terminal', async accessor => {
			const instantiationService = accessor.get(IInstantiationService);
			const terminalService = accessor.get(ITerminalService);
			const accessibleViewService = accessor.get(IAccessibleViewService);
			const instance = await terminalService.getActiveOrCreateInstance();
			await terminalService.revealActiveTerminal();
			const terminal = instance?.xterm;
			if (!terminal) {
				return;
			}
			accessibleViewService.show(instantiationService.createInstance(TerminalAccessibleContentProvider, instance, terminal));
		}, ContextKeyExpr.or(TerminalContextKeys.focus, TerminalContextKeys.accessibleBufferFocus)));
	}
}
registerTerminalContribution(TerminalAccessibilityHelpContribution.ID, TerminalAccessibilityHelpContribution);

<<<<<<< HEAD
=======
registerTerminalAction({
	id: TerminalCommandId.FocusAccessibleBuffer,
	title: { value: localize('workbench.action.terminal.focusAccessibleBuffer', 'Focus Accessible Buffer'), original: 'Focus Accessible Buffer' },
	precondition: ContextKeyExpr.or(TerminalContextKeys.processSupported, TerminalContextKeys.terminalHasBeenCreated),
	keybinding: [
		{
			primary: KeyMod.Alt | KeyCode.F2,
			secondary: [KeyMod.CtrlCmd | KeyCode.UpArrow],
			linux: {
				primary: KeyMod.Alt | KeyCode.F2 | KeyMod.Shift,
				secondary: [KeyMod.CtrlCmd | KeyCode.UpArrow]
			},
			weight: KeybindingWeight.WorkbenchContrib,
			when: ContextKeyExpr.and(CONTEXT_ACCESSIBILITY_MODE_ENABLED, TerminalContextKeys.focus, ContextKeyExpr.or(terminalTabFocusModeContextKey, TerminalContextKeys.accessibleBufferFocus.negate()))
		}
	],
	run: async (c) => {
		const instance = await c.service.getActiveOrCreateInstance();
		await c.service.revealActiveTerminal();
		if (!instance) {
			return;
		}
		await AccessibleBufferContribution.get(instance)?.show();
	}
});
>>>>>>> 3788d799

class FocusAccessibleBufferAction extends Action2 {
	constructor() {
		super({
			id: TerminalCommandId.FocusAccessibleBuffer,
			title: { value: localize('workbench.action.terminal.focusAccessibleBuffer', 'Focus Accessible Buffer'), original: 'Focus Accessible Buffer' },
			precondition: ContextKeyExpr.or(TerminalContextKeys.processSupported, TerminalContextKeys.terminalHasBeenCreated),
			keybinding: [
				{
					primary: KeyMod.Alt | KeyCode.F2,
					secondary: [KeyMod.CtrlCmd | KeyCode.UpArrow],
					weight: KeybindingWeight.WorkbenchContrib,
					when: ContextKeyExpr.and(CONTEXT_ACCESSIBILITY_MODE_ENABLED, TerminalContextKeys.focus, ContextKeyExpr.or(terminalTabFocusModeContextKey, TerminalContextKeys.accessibleBufferFocus.negate()))
				}
			]
		});
	}
	override async run(accessor: ServicesAccessor, ...args: any[]): Promise<void> {
		const instantiationService = accessor.get(IInstantiationService);
		const accessibleViewService = accessor.get(IAccessibleViewService);
		const terminalService = accessor.get(ITerminalService);
		const terminal = await terminalService.getActiveOrCreateInstance();
		if (!terminal?.xterm) {
			return;
		}
		accessibleViewService.show(instantiationService.createInstance(TerminalAccessibleBufferProvider, terminal, terminal.xterm));
	}
}
registerAction2(FocusAccessibleBufferAction);

registerTerminalAction({
	id: TerminalCommandId.AccessibleBufferGoToNextCommand,
	title: { value: localize('workbench.action.terminal.accessibleBufferGoToNextCommand', 'Accessible Buffer Go to Next Command'), original: 'Accessible Buffer Go to Next Command' },
	precondition: ContextKeyExpr.or(TerminalContextKeys.processSupported, TerminalContextKeys.terminalHasBeenCreated, TerminalContextKeys.accessibleBufferFocus),
	keybinding: [
		{
			primary: KeyMod.CtrlCmd | KeyCode.DownArrow,
			when: ContextKeyExpr.and(TerminalContextKeys.accessibleBufferFocus, CONTEXT_ACCESSIBILITY_MODE_ENABLED.negate()),
			weight: KeybindingWeight.WorkbenchContrib + 2
		},
		{
			primary: KeyMod.Alt | KeyCode.DownArrow,
			when: ContextKeyExpr.and(TerminalContextKeys.accessibleBufferFocus, CONTEXT_ACCESSIBILITY_MODE_ENABLED),
			weight: KeybindingWeight.WorkbenchContrib + 2
		}
	],
	run: async (c) => {
		const instance = await c.service.getActiveOrCreateInstance();
		await c.service.revealActiveTerminal();
		if (!instance) {
			return;
		}
		//TODO
		// await AccessibleBufferContribution.get(instance)?.navigateToCommand(NavigationType.Next);
	}
});


registerTerminalAction({
	id: TerminalCommandId.AccessibleBufferGoToPreviousCommand,
	title: { value: localize('workbench.action.terminal.accessibleBufferGoToPreviousCommand', 'Accessible Buffer Go to Previous Command'), original: 'Accessible Buffer Go to Previous Command' },
	precondition: ContextKeyExpr.and(ContextKeyExpr.or(TerminalContextKeys.processSupported, TerminalContextKeys.terminalHasBeenCreated), TerminalContextKeys.accessibleBufferFocus),
	keybinding: [
		{
			primary: KeyMod.CtrlCmd | KeyCode.UpArrow,
			when: ContextKeyExpr.and(TerminalContextKeys.accessibleBufferFocus, CONTEXT_ACCESSIBILITY_MODE_ENABLED.negate()),
			weight: KeybindingWeight.WorkbenchContrib + 2
		},
		{
			primary: KeyMod.Alt | KeyCode.UpArrow,
			when: ContextKeyExpr.and(TerminalContextKeys.accessibleBufferFocus, CONTEXT_ACCESSIBILITY_MODE_ENABLED),
			weight: KeybindingWeight.WorkbenchContrib + 2
		}
	],
	run: async (c) => {
		const instance = await c.service.getActiveOrCreateInstance();
		await c.service.revealActiveTerminal();
		if (!instance) {
			return;
		}
		//TODO
		// await AccessibleBufferContribution.get(instance)?.navigateToCommand(NavigationType.Previous);
	}
});<|MERGE_RESOLUTION|>--- conflicted
+++ resolved
@@ -59,10 +59,6 @@
 
 
 export class TerminalAccessibleBufferProvider extends DisposableStore implements IAccessibleContentProvider {
-	static ID: 'terminal';
-	onClose() {
-		this._instance.focus();
-	}
 	options: IAccessibleViewOptions = { type: AccessibleViewType.View };
 	verbositySettingKey = AccessibilityVerbositySettingId.Terminal;
 	private _bufferTracker: BufferContentTracker;
@@ -89,6 +85,9 @@
 			}
 		}));
 	}
+	onClose() {
+		this._instance.focus();
+	}
 	registerListeners(): void {
 		this._xterm.raw.onWriteParsed(async () => {
 			if (this._xterm.raw.buffer.active.baseY === 0) {
@@ -201,34 +200,6 @@
 }
 registerTerminalContribution(TerminalAccessibilityHelpContribution.ID, TerminalAccessibilityHelpContribution);
 
-<<<<<<< HEAD
-=======
-registerTerminalAction({
-	id: TerminalCommandId.FocusAccessibleBuffer,
-	title: { value: localize('workbench.action.terminal.focusAccessibleBuffer', 'Focus Accessible Buffer'), original: 'Focus Accessible Buffer' },
-	precondition: ContextKeyExpr.or(TerminalContextKeys.processSupported, TerminalContextKeys.terminalHasBeenCreated),
-	keybinding: [
-		{
-			primary: KeyMod.Alt | KeyCode.F2,
-			secondary: [KeyMod.CtrlCmd | KeyCode.UpArrow],
-			linux: {
-				primary: KeyMod.Alt | KeyCode.F2 | KeyMod.Shift,
-				secondary: [KeyMod.CtrlCmd | KeyCode.UpArrow]
-			},
-			weight: KeybindingWeight.WorkbenchContrib,
-			when: ContextKeyExpr.and(CONTEXT_ACCESSIBILITY_MODE_ENABLED, TerminalContextKeys.focus, ContextKeyExpr.or(terminalTabFocusModeContextKey, TerminalContextKeys.accessibleBufferFocus.negate()))
-		}
-	],
-	run: async (c) => {
-		const instance = await c.service.getActiveOrCreateInstance();
-		await c.service.revealActiveTerminal();
-		if (!instance) {
-			return;
-		}
-		await AccessibleBufferContribution.get(instance)?.show();
-	}
-});
->>>>>>> 3788d799
 
 class FocusAccessibleBufferAction extends Action2 {
 	constructor() {
@@ -240,6 +211,10 @@
 				{
 					primary: KeyMod.Alt | KeyCode.F2,
 					secondary: [KeyMod.CtrlCmd | KeyCode.UpArrow],
+					linux: {
+						primary: KeyMod.Alt | KeyCode.F2 | KeyMod.Shift,
+						secondary: [KeyMod.CtrlCmd | KeyCode.UpArrow]
+					},
 					weight: KeybindingWeight.WorkbenchContrib,
 					when: ContextKeyExpr.and(CONTEXT_ACCESSIBILITY_MODE_ENABLED, TerminalContextKeys.focus, ContextKeyExpr.or(terminalTabFocusModeContextKey, TerminalContextKeys.accessibleBufferFocus.negate()))
 				}
