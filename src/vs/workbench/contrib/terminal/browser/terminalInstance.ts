--- conflicted
+++ resolved
@@ -1127,10 +1127,6 @@
 		}
 	}
 
-<<<<<<< HEAD
-	@debounce(1000)
-=======
->>>>>>> df97bc32
 	public reuseTerminal(shell: IShellLaunchConfig, reset: boolean = false): void {
 		// Unsubscribe any key listener we may have.
 		this._pressAnyKeyToCloseListener?.dispose();
@@ -1174,7 +1170,7 @@
 		this._xtermTypeAhead?.reset(this._processManager);
 	}
 
-	@debounce(500)
+	@debounce(1000)
 	public relaunch(): void {
 		this.reuseTerminal(this._shellLaunchConfig, true);
 	}
