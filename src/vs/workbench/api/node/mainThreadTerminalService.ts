/*---------------------------------------------------------------------------------------------
 *  Copyright (c) Microsoft Corporation. All rights reserved.
 *  Licensed under the MIT License. See License.txt in the project root for license information.
 *--------------------------------------------------------------------------------------------*/
'use strict';

import {ITerminalService, TERMINAL_PANEL_ID} from 'vs/workbench/parts/terminal/electron-browser/terminal';
import {IPanelService} from 'vs/workbench/services/panel/common/panelService';
import {IPartService} from 'vs/workbench/services/part/common/partService';
import {MainThreadTerminalServiceShape} from './extHost.protocol';

export class MainThreadTerminalService extends MainThreadTerminalServiceShape {

	constructor(
		@IPanelService private panelService: IPanelService,
		@IPartService private partService: IPartService,
		@ITerminalService private terminalService: ITerminalService
	) {
		super();
	}

<<<<<<< HEAD
	public $createTerminal(name?: string): number {
		return this.terminalService.createInstance(name).id;
=======
	public $createTerminal(name?: string, shellPath?: string): TPromise<number> {
		return this._terminalService.createNew(name, shellPath);
>>>>>>> c0c4029d
	}

	public $show(terminalId: number, preserveFocus: boolean): void {
		let terminalInstance = this.terminalService.getInstanceFromId(terminalId);
		if (terminalInstance) {
			this.terminalService.setActiveInstance(terminalInstance);
			this.terminalService.showPanel(!preserveFocus);
		}
	}

	public $hide(terminalId: number): void {
		if (this.terminalService.getActiveInstance().id === terminalId) {
			const panel = this.panelService.getActivePanel();
			if (panel && panel.getId() === TERMINAL_PANEL_ID) {
				this.partService.setPanelHidden(true);
			}
		}
	}

	public $dispose(terminalId: number): void {
		let terminalInstance = this.terminalService.getInstanceFromId(terminalId);
		if (terminalInstance) {
			terminalInstance.dispose();
		}
	}

	public $sendText(terminalId: number, text: string, addNewLine: boolean): void {
		let terminalInstance = this.terminalService.getInstanceFromId(terminalId);
		if (terminalInstance) {
			terminalInstance.sendText(text, addNewLine);
		}
	}
}<|MERGE_RESOLUTION|>--- conflicted
+++ resolved
@@ -19,13 +19,8 @@
 		super();
 	}
 
-<<<<<<< HEAD
-	public $createTerminal(name?: string): number {
-		return this.terminalService.createInstance(name).id;
-=======
-	public $createTerminal(name?: string, shellPath?: string): TPromise<number> {
-		return this._terminalService.createNew(name, shellPath);
->>>>>>> c0c4029d
+	public $createTerminal(name?: string, shellPath?: string): number {
+		return this.terminalService.createInstance(name, shellPath).id;
 	}
 
 	public $show(terminalId: number, preserveFocus: boolean): void {
