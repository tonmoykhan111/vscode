{
	"": [
		"--------------------------------------------------------------------------------------------",
		"Copyright (c) Microsoft Corporation. All rights reserved.",
		"Licensed under the MIT License. See License.txt in the project root for license information.",
		"--------------------------------------------------------------------------------------------",
		"Do not edit this file. It is machine generated."
	],
	"editorConfigurationTitle": "편집기",
	"fontFamily": "글꼴 패밀리를 제어합니다.",
	"fontWeight": "글꼴 두께를 제어합니다.",
	"fontSize": "글꼴 크기(픽셀)를 제어합니다.",
	"lineHeight": "줄 높이를 제어합니다. fontSize의 lineHeight를 계산하려면 0을 사용합니다.",
	"letterSpacing": "글자 간격을 픽셀 단위로 조정합니다.",
	"lineNumbers.off": "줄 번호는 렌더링 되지 않습니다.",
	"lineNumbers.on": "줄 번호는 절대값으로 렌더링 됩니다.",
	"lineNumbers.relative": "줄 번호는 커서 위치에서 줄 간격 거리로 렌더링 됩니다.",
	"lineNumbers.interval": "줄 번호는 매 10 줄마다 렌더링이 이루어집니다.",
<<<<<<< HEAD
=======
	"lineNumbers": "줄 번호의 표시 여부를 제어합니다.",
>>>>>>> 8647b7c1
	"rulers": "특정 수의 고정 폭 문자 뒤에 세로 눈금자를 렌더링합니다. 여러 눈금자의 경우 여러 값을 사용합니다. 배열이 비어 있는 경우 눈금자가 그려져 있지 않습니다.",
	"wordSeparators": "단어 관련 탐색 또는 작업을 수행할 때 단어 구분 기호로 사용되는 문자입니다.",
	"tabSize": "탭 한 개에 해당하는 공백 수입니다. `editor.detectIndentation`이 켜져 있는 경우 이 설정은 파일 콘텐츠에 따라 재정의됩니다.",
	"tabSize.errorMessage": "'number'가 필요합니다. 값 \"auto\"는 `editor.detectIndentation` 설정에 의해 바뀌었습니다.",
	"insertSpaces": "탭 키를 누를 때 공백을 삽입합니다. `editor.detectIndentation`이 켜져 있는 경우 이 설정은 파일 콘텐츠에 따라 재정의됩니다.",
	"insertSpaces.errorMessage": "'boolean'이 필요합니다. 값 \"auto\"는 `editor.detectIndentation` 설정에 의해 바뀌었습니다.",
	"detectIndentation": "파일을 열면 파일 콘텐츠를 기반으로 하여 'editor.tabSize'와 'editor.insertSpaces'가 검색됩니다.",
	"roundedSelection": "선택 항목의 모서리를 둥글게 할지 여부를 제어합니다.",
	"scrollBeyondLastLine": "편집기에서 마지막 줄 이후로 스크롤할지 여부를 제어합니다.",
	"scrollBeyondLastColumn": "편집기에서 가로로 스크롤되는 범위를 벗어나는 추가 문자의 수를 제어합니다.",
	"smoothScrolling": "편집기에서 애니메이션을 사용하여 스크롤할지 여부를 제어합니다.",
	"minimap.enabled": "미니맵 표시 여부를 제어합니다.",
	"minimap.side": "미니맵을 렌더링할 측면을 제어합니다.",
	"minimap.showSlider": "미니맵 슬라이더를 자동으로 숨길지 결정합니다.",
	"minimap.renderCharacters": "줄의 실제 문자(색 블록 아님) 렌더링",
	"minimap.maxColumn": "최대 특정 수의 열을 렌더링하도록 미니맵의 너비를 제한합니다.",
	"find.seedSearchStringFromSelection": "편집기 선택에서 Find Widget의 검색 문자열을 시딩할지 설정합니다.",
	"find.autoFindInSelection": "편집기에서 여러 글자 또는 행을 선택했을 때 Find in Selection 플래그를 켤지 설정합니다.",
	"find.globalFindClipboard": "macOS에서 Find Widget이 공유 클립보드 찾기를 읽거나 수정해야 할지 설정합니다.",
	"wordWrap.off": "줄이 바뀌지 않습니다.",
	"wordWrap.on": "뷰포트 너비에서 줄이 바뀝니다.",
	"wordWrap.wordWrapColumn": "`editor.wordWrapColumn`에서 줄이 바뀝니다.",
	"wordWrap.bounded": "뷰포트의 최소값 및 `editor.wordWrapColumn`에서 줄이 바뀝니다.",
	"wordWrap": "줄 바꿈 여부를 제어합니다. 다음 중 하나일 수 있습니다.\n - 'off' (줄 바꿈 사용 안 함),\n - 'on' (뷰포트 줄 바꿈),\n - 'wordWrapColumn' (`editor.wordWrapColumn`에서 줄 바꿈) 또는\n - 'bounded' (뷰포트의 최소값 및 `editor.wordWrapColumn`에서 줄 바꿈).",
	"wordWrapColumn": "`editor.wordWrap`이 'wordWrapColumn' 또는 'bounded'인 경우 편집기의 열 줄 바꿈을 제어합니다.",
<<<<<<< HEAD
=======
	"wrappingIndent": "줄 바꿈 행의 들여쓰기를 제어합니다. 'none', 'same', 'indent' 또는 'deepIndent' 중 하나일 수 있습니다.",
>>>>>>> 8647b7c1
	"mouseWheelScrollSensitivity": "마우스 휠 스크롤 이벤트의 `deltaX` 및 `deltaY`에서 사용할 승수",
	"multiCursorModifier.ctrlCmd": "Windows와 Linux의 'Control'을 macOS의 'Command'로 매핑합니다.",
	"multiCursorModifier.alt": "Windows와 Linux의 'Alt'를 macOS의 'Option'으로 매핑합니다.",
	"multiCursorModifier": "마우스로 여러 커서를 추가할 때 사용할 수정자입니다. `ctrlCmd`는 Windows와 Linux에서 `Control`로 매핑되고 macOS에서 `Command`로 매핑됩니다. Go To Definition 및 Open Link 마우스 제스처가 멀티커서 수정자와 충돌하지 않도록 조정됩니다.",
	"multiCursorMergeOverlapping": "여러 커서가 겹치는 경우 커서를 병합합니다.",
	"quickSuggestions.strings": "문자열 내에서 빠른 제안을 사용합니다.",
	"quickSuggestions.comments": "주석 내에서 빠른 제안을 사용합니다.",
	"quickSuggestions.other": "문자열 및 주석 외부에서 빠른 제안을 사용합니다.",
	"quickSuggestions": "입력하는 동안 제안을 자동으로 표시할지 여부를 제어합니다.",
	"quickSuggestionsDelay": "빠른 제안을 표시할 지연 시간(ms)을 제어합니다.",
	"parameterHints": "입력과 동시에 매개변수 문서와 유형 정보를 표시하는 팝업을 사용",
	"autoClosingBrackets": "괄호를 연 다음에 편집기에서 괄호를 자동으로 닫을지 여부를 제어합니다.",
	"formatOnType": "입력 후 편집기에서 자동으로 줄의 서식을 지정할지 여부를 제어합니다.",
	"formatOnPaste": "붙여넣은 콘텐츠의 서식을 편집기에서 자동으로 지정할지 여부를 제어합니다. 포맷터는 반드시 사용할 수 있어야 하며 문서에서 범위의 서식을 지정할 수 있어야 합니다.",
	"autoIndent": "사용자가 입력하고 라인을 붙여넣거나 이동할 때 편집기가 자동으로 들여쓰기를 적용할지 결정합니다. 해당 언어의 들여쓰기 규칙을 사용할 수 있어야 합니다.",
	"suggestOnTriggerCharacters": "트리거 문자를 입력할 때 제안을 자동으로 표시할지 여부를 제어합니다.",
	"acceptSuggestionOnEnter": "'Tab' 키 외에 'Enter' 키에 대한 제안도 허용할지를 제어합니다. 새 줄을 삽입하는 동작과 제안을 허용하는 동작 간의 모호함을 없앨 수 있습니다.",
	"acceptSuggestionOnCommitCharacter": "커밋 문자에 대한 제안을 허용할지를 제어합니다. 예를 들어 JavaScript에서는 세미콜론(';')이 제안을 허용하고 해당 문자를 입력하는 커밋 문자일 수 있습니다.",
	"snippetSuggestions.top": "다른 제안 위에 조각 제안을 표시합니다.",
	"snippetSuggestions.bottom": "다른 제안 아래에 조각 제안을 표시합니다.",
	"snippetSuggestions.inline": "다른 제안과 함께 조각 제안을 표시합니다.",
	"snippetSuggestions.none": "코드 조각 제안을 표시하지 않습니다.\n",
	"snippetSuggestions": "코드 조각이 다른 추천과 함께 표시되는지 여부 및 정렬 방법을 제어합니다.",
	"emptySelectionClipboard": "선택 영역 없이 현재 줄 복사 여부를 제어합니다.",
	"wordBasedSuggestions": "문서 내 단어를 기반으로 완성을 계산할지 여부를 제어합니다.",
	"suggestSelection.first": "항상 첫 번째 제안을 선택합니다.",
	"suggestSelection.recentlyUsed": "추가로 입력되지 않는 경우, 최근 제안을 선택합니다. 예를 들어 'log'가 최근에 완료되었으므로 'console.| -> console.log'로 전개되는 것을 선택합니다.",
	"suggestSelection.recentlyUsedByPrefix": "제안을 완료한 이전 접두사를 기준으로 제안을 선택합니다. 예를 들어 'co-> console'로,  'con->const'로 전개됩니다.",
	"suggestSelection": "제안 목록을 표시할 때 제한이 미리 선택되는 방식을 제어합니다.",
	"suggestFontSize": "제안 위젯의 글꼴 크기",
	"suggestLineHeight": "제안 위젯의 줄 높이",
	"selectionHighlight": "편집기에서 선택 항목과 유사한 일치 항목을 강조 표시할지 여부를 제어합니다.",
	"occurrencesHighlight": "편집기에서 의미 체계 기호 항목을 강조 표시할지 여부를 제어합니다.",
	"overviewRulerLanes": "개요 눈금자에서 동일한 위치에 표시될 수 있는 장식 수를 제어합니다.",
	"overviewRulerBorder": "개요 눈금자 주위에 테두리를 그릴지 여부를 제어합니다.",
	"cursorBlinking": "커서 애니메이션 스타일을 제어합니다.",
	"mouseWheelZoom": "마우스 휠을 사용할 때 Ctrl 키를 누르고 있으면 편집기의 글꼴 확대/축소",
	"cursorStyle": "커서 스타일을 제어합니다. 허용되는 값은 '블록', '블록-윤곽', '줄', '줄-가늘게', '밑줄' 및 '밑줄-가늘게'입니다.",
	"cursorWidth": "editor.cursorStyle 설정이 'line'으로 설정되어 있을 때 커서의 넓이를 조절합니다.",
	"fontLigatures": "글꼴 합자 사용",
	"hideCursorInOverviewRuler": "커서가 개요 눈금자에서 가려져야 하는지 여부를 제어합니다.",
	"renderWhitespace": "편집기에서 공백 문자를 렌더링하는 방법을 제어합니다. 가능한 값은 'none', 'boundary' 및 'all'입니다. 'boundary' 옵션은 단어 사이의 한 칸 공백을 렌더링하지 않습니다.",
	"renderControlCharacters": "편집기에서 제어 문자를 렌더링할지를 제어합니다.",
	"renderIndentGuides": "편집기에서 들여쓰기 가이드를 렌더링할지를 제어합니다.",
	"renderLineHighlight": "편집기가 현재 줄 강조 표시를 렌더링하는 방식을 제어합니다. 가능한 값은 'none', 'gutter', 'line' 및 'all'입니다.",
	"codeLens": "편집기에서 CodeLens를 표시하는지 여부를 제어합니다.",
	"folding": "편집기에서 코드 접기를 사용할지 여부를 제어합니다.",
	"foldingStrategyAuto": "사용 가능한 경우 언어 관련 접기 전략을 사용하고, 그렇지 않은 경우 들여쓰기 기반 전략으로 대체합니다.",
	"foldingStrategyIndentation": "항상 들여쓰기 기반 접기 전략 사용",
	"foldingStrategy": "접기 범위를 계산하는 방식을 제어합니다. '자동' 선택이면 사용 가능한 경우 언어 관련 접기 전략을 사용합니다. '들여쓰기'이면 들여쓰기 기반 접기 전략이 사용됩니다.",
	"showFoldingControls": "거터의 폴드 컨트롤을 자동으로 숨길지 결정합니다.",
	"matchBrackets": "대괄호 중 하나를 선택할 때 일치하는 대괄호를 강조 표시합니다.",
	"glyphMargin": "편집기에서 세로 문자 모양 여백을 렌더링할지 여부를 제어합니다. 문자 모양 여백은 주로 디버깅에 사용됩니다.",
	"useTabStops": "탭 정지 뒤에 공백 삽입 및 삭제",
	"trimAutoWhitespace": "끝에 자동 삽입된 공백 제거",
	"stablePeek": "해당 콘텐츠를 두 번 클릭하거나 <Esc> 키를 누르더라도 Peek 편집기를 열린 상태로 유지합니다.",
	"dragAndDrop": "편집기에서 끌어서 놓기로 선택 영역을 이동할 수 있는지 여부를 제어합니다.",
	"accessibilitySupport.auto": "편집기가 스크린 리더가 연결되면 플랫폼 API를 사용하여 감지합니다.",
	"accessibilitySupport.on": "편집기가 스크린 리더 사용을 위해 영구적으로 최적화됩니다.",
	"accessibilitySupport.off": "편집기가 스크린 리더 사용을 위해 최적화되지 않습니다.",
	"accessibilitySupport": "편집기를 스크린 리더를 위해 최적화된 모드로 실행할지 결정합니다.",
	"links": "편집기에서 링크를 감지하고 클릭할 수 있게 만들지 결정합니다.",
	"colorDecorators": "편집기에서 인라인 색 데코레이터 및 색 선택을 렌더링할지를 제어합니다.",
	"codeActions": "코드 동작 전구를 사용합니다.",
	"codeActionsOnSave.organizeImports": "저장할 때 가져오기 구성을 실행하시겠습니까?",
	"codeActionsOnSave": "저장할 때 실행되는 코드 동작 종류입니다.",
	"codeActionsOnSaveTimeout": "저장할 때 실행되는 코드 동작에 대한 시간 제한입니다.",
	"selectionClipboard": "Linux 주 클립보드의 지원 여부를 제어합니다.",
	"sideBySide": "diff 편집기에서 diff를 나란히 표시할지 인라인으로 표시할지 여부를 제어합니다.",
	"ignoreTrimWhitespace": "diff 편집기에서 선행 공백 또는 후행 공백 변경을 diffs로 표시할지 여부를 제어합니다.",
	"largeFileOptimizations": "큰 파일에 대한 특수 처리로, 메모리를 많이 사용하는 특정 기능을 사용하지 않도록 설정합니다.",
	"renderIndicators": "diff 편집기에서 추가/제거된 변경 내용에 대해 +/- 표시기를 표시하는지 여부를 제어합니다."
}<|MERGE_RESOLUTION|>--- conflicted
+++ resolved
@@ -16,10 +16,7 @@
 	"lineNumbers.on": "줄 번호는 절대값으로 렌더링 됩니다.",
 	"lineNumbers.relative": "줄 번호는 커서 위치에서 줄 간격 거리로 렌더링 됩니다.",
 	"lineNumbers.interval": "줄 번호는 매 10 줄마다 렌더링이 이루어집니다.",
-<<<<<<< HEAD
-=======
 	"lineNumbers": "줄 번호의 표시 여부를 제어합니다.",
->>>>>>> 8647b7c1
 	"rulers": "특정 수의 고정 폭 문자 뒤에 세로 눈금자를 렌더링합니다. 여러 눈금자의 경우 여러 값을 사용합니다. 배열이 비어 있는 경우 눈금자가 그려져 있지 않습니다.",
 	"wordSeparators": "단어 관련 탐색 또는 작업을 수행할 때 단어 구분 기호로 사용되는 문자입니다.",
 	"tabSize": "탭 한 개에 해당하는 공백 수입니다. `editor.detectIndentation`이 켜져 있는 경우 이 설정은 파일 콘텐츠에 따라 재정의됩니다.",
@@ -45,10 +42,7 @@
 	"wordWrap.bounded": "뷰포트의 최소값 및 `editor.wordWrapColumn`에서 줄이 바뀝니다.",
 	"wordWrap": "줄 바꿈 여부를 제어합니다. 다음 중 하나일 수 있습니다.\n - 'off' (줄 바꿈 사용 안 함),\n - 'on' (뷰포트 줄 바꿈),\n - 'wordWrapColumn' (`editor.wordWrapColumn`에서 줄 바꿈) 또는\n - 'bounded' (뷰포트의 최소값 및 `editor.wordWrapColumn`에서 줄 바꿈).",
 	"wordWrapColumn": "`editor.wordWrap`이 'wordWrapColumn' 또는 'bounded'인 경우 편집기의 열 줄 바꿈을 제어합니다.",
-<<<<<<< HEAD
-=======
 	"wrappingIndent": "줄 바꿈 행의 들여쓰기를 제어합니다. 'none', 'same', 'indent' 또는 'deepIndent' 중 하나일 수 있습니다.",
->>>>>>> 8647b7c1
 	"mouseWheelScrollSensitivity": "마우스 휠 스크롤 이벤트의 `deltaX` 및 `deltaY`에서 사용할 승수",
 	"multiCursorModifier.ctrlCmd": "Windows와 Linux의 'Control'을 macOS의 'Command'로 매핑합니다.",
 	"multiCursorModifier.alt": "Windows와 Linux의 'Alt'를 macOS의 'Option'으로 매핑합니다.",
